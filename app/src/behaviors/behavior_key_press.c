/*
 * Copyright (c) 2020 The ZMK Contributors
 *
 * SPDX-License-Identifier: MIT
 */

#define DT_DRV_COMPAT zmk_behavior_key_press

#include <device.h>
#include <drivers/behavior.h>
#include <logging/log.h>

#include <zmk/hid.h>
#include <zmk/event-manager.h>
#include <zmk/events/keycode-state-changed.h>
#include <zmk/events/modifiers-state-changed.h>

LOG_MODULE_DECLARE(zmk, CONFIG_ZMK_LOG_LEVEL);

struct behavior_key_press_config {
    u8_t usage_page;
    u32_t modifiers;
};
struct behavior_key_press_data {};

static int behavior_key_press_init(struct device *dev) { return 0; };

static int on_keymap_binding_pressed(struct device *dev, u32_t position, u32_t keycode, u32_t _,
                                     s64_t timestamp) {
    const struct behavior_key_press_config *cfg = dev->config_info;
    LOG_DBG("position %d usage_page 0x%02X keycode 0x%02X", position, cfg->usage_page, keycode);

<<<<<<< HEAD
    return ZMK_EVENT_RAISE(
        create_keycode_state_changed(cfg->usage_page, keycode, true, position, timestamp));
=======
    // modifiers can be specified in two ways; either in the modifiers config,
    // or by bitwise-or-ing (|) them with a keycode.
    return ZMK_EVENT_RAISE(
        create_keycode_state_changed(cfg->usage_page, keycode | cfg->modifiers, true));
>>>>>>> 63e18ceb
}

static int on_keymap_binding_released(struct device *dev, u32_t position, u32_t keycode, u32_t _,
                                      s64_t timestamp) {
    const struct behavior_key_press_config *cfg = dev->config_info;
    LOG_DBG("position %d usage_page 0x%02X keycode 0x%02X", position, cfg->usage_page, keycode);

    return ZMK_EVENT_RAISE(
<<<<<<< HEAD
        create_keycode_state_changed(cfg->usage_page, keycode, false, position, timestamp));
=======
        create_keycode_state_changed(cfg->usage_page, keycode | cfg->modifiers, false));
>>>>>>> 63e18ceb
}

static const struct behavior_driver_api behavior_key_press_driver_api = {
    .binding_pressed = on_keymap_binding_pressed, .binding_released = on_keymap_binding_released};

#define KP_INST(n)                                                                                 \
    static const struct behavior_key_press_config behavior_key_press_config_##n = {                \
        .usage_page = DT_INST_PROP(n, usage_page),                                                 \
        .modifiers = DT_INST_PROP(n, modifiers),                                                   \
    };                                                                                             \
    static struct behavior_key_press_data behavior_key_press_data_##n;                             \
    DEVICE_AND_API_INIT(behavior_key_press_##n, DT_INST_LABEL(n), behavior_key_press_init,         \
                        &behavior_key_press_data_##n, &behavior_key_press_config_##n, APPLICATION, \
                        CONFIG_KERNEL_INIT_PRIORITY_DEFAULT, &behavior_key_press_driver_api);

DT_INST_FOREACH_STATUS_OKAY(KP_INST)<|MERGE_RESOLUTION|>--- conflicted
+++ resolved
@@ -30,15 +30,10 @@
     const struct behavior_key_press_config *cfg = dev->config_info;
     LOG_DBG("position %d usage_page 0x%02X keycode 0x%02X", position, cfg->usage_page, keycode);
 
-<<<<<<< HEAD
-    return ZMK_EVENT_RAISE(
-        create_keycode_state_changed(cfg->usage_page, keycode, true, position, timestamp));
-=======
     // modifiers can be specified in two ways; either in the modifiers config,
     // or by bitwise-or-ing (|) them with a keycode.
-    return ZMK_EVENT_RAISE(
-        create_keycode_state_changed(cfg->usage_page, keycode | cfg->modifiers, true));
->>>>>>> 63e18ceb
+    return ZMK_EVENT_RAISE(create_keycode_state_changed(cfg->usage_page, keycode | cfg->modifiers,
+                                                        true, position, timestamp));
 }
 
 static int on_keymap_binding_released(struct device *dev, u32_t position, u32_t keycode, u32_t _,
@@ -46,12 +41,8 @@
     const struct behavior_key_press_config *cfg = dev->config_info;
     LOG_DBG("position %d usage_page 0x%02X keycode 0x%02X", position, cfg->usage_page, keycode);
 
-    return ZMK_EVENT_RAISE(
-<<<<<<< HEAD
-        create_keycode_state_changed(cfg->usage_page, keycode, false, position, timestamp));
-=======
-        create_keycode_state_changed(cfg->usage_page, keycode | cfg->modifiers, false));
->>>>>>> 63e18ceb
+    return ZMK_EVENT_RAISE(create_keycode_state_changed(cfg->usage_page, keycode | cfg->modifiers,
+                                                        false, position, timestamp));
 }
 
 static const struct behavior_driver_api behavior_key_press_driver_api = {
